--- conflicted
+++ resolved
@@ -4,17 +4,13 @@
       "pattern": "^http://localhost"
     },
     {
-<<<<<<< HEAD
       "pattern": "^https://github.com/damon-houk"
-=======
-      "pattern": "^https://github.com/yourusername"
     },
     {
       "pattern": "^\\.?\\/?[^/]*\\.md$"
     },
     {
       "pattern": "^docs/.*\\.md$"
->>>>>>> c01a7c96
     }
   ],
   "replacementPatterns": [
